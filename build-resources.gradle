--- conflicted
+++ resolved
@@ -1,11 +1,7 @@
 //preferably try to main the alphabetical order
 ext.versionMap = [
-<<<<<<< HEAD
-        opentelemetry_proto    : '0.10.0',
+        opentelemetry_proto    : '1.0.1-alpha',
         es_version: '7.10.2'
-=======
-        opentelemetry_proto    : '1.0.1-alpha'
->>>>>>> 382140e3
 ]
 
 ext.coreProjects = [project(':data-prepper-api'), project(':data-prepper-core'), project('data-prepper-plugins:common')]