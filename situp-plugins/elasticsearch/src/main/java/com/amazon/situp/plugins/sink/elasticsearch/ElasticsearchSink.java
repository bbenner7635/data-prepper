--- conflicted
+++ resolved
@@ -5,7 +5,6 @@
 import com.amazon.situp.model.configuration.PluginSetting;
 import com.amazon.situp.model.record.Record;
 import com.amazon.situp.model.sink.Sink;
-import org.elasticsearch.action.DocWriteRequest;
 import org.elasticsearch.action.admin.indices.alias.Alias;
 import org.elasticsearch.action.admin.indices.alias.get.GetAliasesRequest;
 import org.elasticsearch.action.bulk.BulkRequest;
@@ -138,72 +137,6 @@
       dlqWriter = Files.newBufferedWriter(Paths.get(dlqFile), StandardOpenOption.CREATE, StandardOpenOption.APPEND);
     }
     checkAndCreateIndex();
-<<<<<<< HEAD
-    bulkProcessor = initBulkProcessor(restHighLevelClient);
-  }
-
-  private BulkProcessor initBulkProcessor(RestHighLevelClient client) {
-    BulkProcessor.Listener listener = new BulkProcessor.Listener() {
-      @Override
-      public void beforeBulk(long executionId, BulkRequest request) {
-
-      }
-
-      @Override
-      public void afterBulk(long executionId, BulkRequest request,
-                            BulkResponse response) {
-        if (response.hasFailures()) {
-          BulkItemResponse[] itemResponses = response.getItems();
-          List<DocWriteRequest<?>> docWriteRequests = request.requests();
-          for (int i = 0; i < itemResponses.length; i++) {
-            BulkItemResponse bulkItemResponse = itemResponses[i];
-            DocWriteRequest<?> docWriteRequest = docWriteRequests.get(i);
-            if (bulkItemResponse.isFailed()) {
-              BulkItemResponse.Failure failure =
-                      bulkItemResponse.getFailure();
-              try {
-                if (dlqWriter != null) {
-                  dlqWriter.write(
-                          String.format("Document [%s] has failure: %s\n",
-                                  docWriteRequest.toString(), failure.getMessage()));
-                } else {
-                  LOG.warn("Document [{}] has failure: {}", docWriteRequest.toString(), failure);
-                }
-              } catch (IOException e) {
-                LOG.error("DLQ failed for Document [{}]", docWriteRequest.toString());
-              }
-            }
-          }
-        }
-      }
-
-      @Override
-      public void afterBulk(long executionId, BulkRequest request,
-                            Throwable failure) {
-        for (DocWriteRequest<?> docWriteRequest: request.requests()) {
-          try {
-            if (dlqWriter != null) {
-              dlqWriter.write(
-                      String.format("Document [%s] has failure: %s\n",
-                              docWriteRequest.toString(), failure.getMessage()));
-            } else {
-              LOG.error("Document [{}] has failure: {}", docWriteRequest.toString(), failure);
-            }
-          } catch (IOException e) {
-            LOG.error("DLQ failed for Document [{}]", docWriteRequest.toString());
-          }
-        }
-      }
-    };
-
-    // TODO: customize retry backoff, concurrency settings, etc.
-    return BulkProcessor.builder(
-            (request, bulkListener) -> client.bulkAsync(
-                    request, RequestOptions.DEFAULT, bulkListener), listener)
-            .setGlobalIndex(esSinkConfig.getIndexConfiguration().getIndexAlias())
-            .build();
-=======
->>>>>>> d332d961
   }
 
   @Override
@@ -246,20 +179,13 @@
       } catch (IOException e) {
         throw new RuntimeException(e.getMessage(), e);
       }
-<<<<<<< HEAD
-      // client needs to be closed separately
-      restHighLevelClient.close();
-      // dlqWriter stream should be closed
-      if (dlqWriter != null) {
+    }
+    if (dlqWriter != null) {
+      try {
         dlqWriter.close();
-      }
-    } catch (InterruptedException e) {
-      LOG.error(e.getMessage(), e);
-      bulkProcessor.close();
-    } catch (IOException e) {
-      LOG.error(e.getMessage(), e);
-=======
->>>>>>> d332d961
+      } catch (IOException e) {
+        LOG.error(e.getMessage(), e);
+      }
     }
   }
 
