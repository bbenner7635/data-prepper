--- conflicted
+++ resolved
@@ -59,15 +59,9 @@
 
 ##### Preppers
 
-<<<<<<< HEAD
 We are building two preppers for the Trace Analytics feature,
 * *otel-trace-raw-prepper* -  This prepper will be responsible for converting the trace data in [OpenTelemetry specification](https://github.com/open-telemetry/opentelemetry-proto/tree/master/opentelemetry/proto/trace/v1) to elasticsearch friendly (JSON) docs. These elasticsearch friendly docs will have minimal additional fields like duration which are not part of the original specification. These additional fields are to make the instant kibana dashboards user-friendly.
 * *service-map-prepper* -  This prepper will perform the required preprocessing on the trace data and build metadata to display the service-map kibana dashboards.
-=======
-We are building two processors for the Trace Analytics feature,
-* *otel-trace-raw-processor* -  This processor will be responsible for converting the trace data in [OpenTelemetry specification](https://github.com/open-telemetry/opentelemetry-proto/tree/master/opentelemetry/proto/trace/v1) to Elasticsearch friendly (JSON) docs. These elasticsearch friendly docs will have minimal additional fields like duration which are not part of the original specification. These additional fields are to make the instant kibana dashboards user-friendly.
-* *service-map-processor* -  This processor will perform the required preprocessing on the trace data and build metadata to display the service-map kibana dashboards.
->>>>>>> 221b9df4
 
 
 ##### Elasticsearch sink
